package com;

<<<<<<< HEAD
import org.mp4parser.IsoFile;
import org.mp4parser.boxes.iso14496.part12.TrackRunBox;
import org.mp4parser.tools.Path;
=======
import com.coremedia.iso.IsoFile;
import com.coremedia.iso.boxes.SampleSizeBox;
import com.googlecode.mp4parser.util.Path;
>>>>>>> 33a38e3a

import java.io.IOException;
import java.util.logging.LogManager;

public class Inspect {

    public static void main(String[] args) throws IOException {
<<<<<<< HEAD
        //IsoFile isoFile  = new IsoFile("C:\\Users\\sannies\\media-144384.mp4");
        LogManager.getLogManager().readConfiguration(Inspect.class.getResourceAsStream("/log.properties"));
        IsoFile isoFile = new IsoFile("C:\\dev\\mp4parser\\output.mp4");
        TrackRunBox trun = Path.getPath(isoFile, "moof[0]/traf[0]/trun[0]");
        int i = 0;
        long duration = 0;
        assert trun != null;
        for (TrackRunBox.Entry entry : trun.getEntries()) {
            duration += (entry.getSampleDuration());
            i++;
=======
        IsoFile isoFile = new IsoFile("C:\\Users\\sannies\\Downloads\\mergedvideo.mp4");
        SampleSizeBox stsz = Path.getPath(isoFile, "/moov[0]/trak[1]/mdia[0]/minf[0]/stbl[0]/stsz[0]");
        long s = 0;

        for (long l : stsz.getSampleSizes()) {
            s += l;
>>>>>>> 33a38e3a
        }
        System.err.println(s);
    }
}<|MERGE_RESOLUTION|>--- conflicted
+++ resolved
@@ -1,40 +1,22 @@
 package com;
 
-<<<<<<< HEAD
-import org.mp4parser.IsoFile;
-import org.mp4parser.boxes.iso14496.part12.TrackRunBox;
-import org.mp4parser.tools.Path;
-=======
 import com.coremedia.iso.IsoFile;
 import com.coremedia.iso.boxes.SampleSizeBox;
 import com.googlecode.mp4parser.util.Path;
->>>>>>> 33a38e3a
 
 import java.io.IOException;
-import java.util.logging.LogManager;
 
+/**
+ * Created by sannies on 28.05.2015.
+ */
 public class Inspect {
-
     public static void main(String[] args) throws IOException {
-<<<<<<< HEAD
-        //IsoFile isoFile  = new IsoFile("C:\\Users\\sannies\\media-144384.mp4");
-        LogManager.getLogManager().readConfiguration(Inspect.class.getResourceAsStream("/log.properties"));
-        IsoFile isoFile = new IsoFile("C:\\dev\\mp4parser\\output.mp4");
-        TrackRunBox trun = Path.getPath(isoFile, "moof[0]/traf[0]/trun[0]");
-        int i = 0;
-        long duration = 0;
-        assert trun != null;
-        for (TrackRunBox.Entry entry : trun.getEntries()) {
-            duration += (entry.getSampleDuration());
-            i++;
-=======
         IsoFile isoFile = new IsoFile("C:\\Users\\sannies\\Downloads\\mergedvideo.mp4");
         SampleSizeBox stsz = Path.getPath(isoFile, "/moov[0]/trak[1]/mdia[0]/minf[0]/stbl[0]/stsz[0]");
         long s = 0;
 
         for (long l : stsz.getSampleSizes()) {
             s += l;
->>>>>>> 33a38e3a
         }
         System.err.println(s);
     }
