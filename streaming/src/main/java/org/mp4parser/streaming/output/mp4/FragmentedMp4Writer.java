--- conflicted
+++ resolved
@@ -272,14 +272,10 @@
             videoFragmentContainer = createFragmentContainer(videoTrack);
 
             sampleBuffers.get(videoTrack).clear();
-<<<<<<< HEAD
             if (DEBUG) {
-                LOG.debug("acceptVideo, duration=" + convertTimescaleDurationToSeconds((nextFragmentCreateStartTime.get(videoTrack) + videoFragmentContainer.duration), videoTrack.getTimescale()));
-            }
-=======
-
-            LOG.debug("putting new start time video: " +  convertTimescaleDurationToSeconds((nextFragmentCreateStartTime.get(videoTrack) + videoFragmentContainer.duration), videoTrack.getTimescale()));
->>>>>>> a519188e
+              LOG.debug("putting new start time video: " +  convertTimescaleDurationToSeconds((nextFragmentCreateStartTime.get(videoTrack) + videoFragmentContainer.duration), videoTrack.getTimescale()));
+            }
+
 
             writeFragment(videoFragmentContainer.fragmentContent);
 
@@ -353,16 +349,11 @@
     private void acceptSampleCamerito(StreamingSample streamingSample, StreamingTrack streamingTrack) throws IOException {
         writeHeader(streamingTrack);
 
-<<<<<<< HEAD
+
         if (streamingTrack.getClass().getSimpleName().equals("CustomH264AnnexBTrack")) {
             if (DEBUG) {
                 LOG.debug("acceptSampleCamerito, video");
             }
-=======
-
-        if(streamingTrack.getClass().getSimpleName().equals("CustomH264AnnexBTrack")) {
-            LOG.debug("is video");
->>>>>>> a519188e
             acceptVideo(streamingSample, streamingTrack);
         } else {
             if (DEBUG) {
@@ -372,14 +363,10 @@
         }
 
         sampleBuffers.get(streamingTrack).add(streamingSample);
-<<<<<<< HEAD
         if (DEBUG) {
             LOG.debug("Sample duration=" + streamingSample.getDuration());
         }
-=======
-        //LOG.debug("streaming sample duration:"+ streamingSample.getDuration());
-
->>>>>>> a519188e
+
         nextSampleStartTime.put(streamingTrack, nextSampleStartTime.get(streamingTrack) + streamingSample.getDuration());
     }
 
