<project xmlns="http://maven.apache.org/POM/4.0.0" xmlns:xsi="http://www.w3.org/2001/XMLSchema-instance" xsi:schemaLocation="http://maven.apache.org/POM/4.0.0 http://maven.apache.org/maven-v4_0_0.xsd">
    <modelVersion>4.0.0</modelVersion>
    <groupId>org.mp4parser</groupId>
    <artifactId>isoparser</artifactId>
    <packaging>jar</packaging>
    <name>ISO Parser</name>
    <description>A generic parser and writer for all ISO 14496 based files (MP4, Quicktime, DCF, PDCF, ...)
    </description>
<<<<<<< HEAD
    <url>https://github.com/sannies/mp4parser</url>
    <version>1.9.19-SNAPSHOT</version>
=======
    <url>http://code.google.com/p/mp4parser/</url>
    <version>1.1.12-SNAPSHOT</version>
>>>>>>> affed229

    <properties>
        <project.build.sourceEncoding>UTF-8</project.build.sourceEncoding>
    </properties>

    <build>
        <resources>
            <resource>
                <directory>src/main/resources</directory>
                <filtering>true</filtering>
            </resource>
        </resources>
        <defaultGoal>install</defaultGoal>
        <plugins>
            <plugin>
                <groupId>org.codehaus.mojo</groupId>
                <artifactId>aspectj-maven-plugin</artifactId>
                <version>1.7</version>
                <executions>
                    <execution>
                        <goals>
                            <goal>compile</goal>
                        </goals>
                    </execution>
                </executions>
                <dependencies>

                    <dependency>
                        <groupId>org.aspectj</groupId>
                        <artifactId>aspectjtools</artifactId>
                        <version>1.8.6</version>
                    </dependency>

                </dependencies>
                <configuration>
                    <complianceLevel>1.5</complianceLevel>
                    <source>1.5</source>
                    <target>1.5</target>
                </configuration>
            </plugin>

            <plugin>
                <groupId>org.apache.maven.plugins</groupId>
                <artifactId>maven-resources-plugin</artifactId>
                <version>2.5</version>
            </plugin>
            <plugin>
                <groupId>org.apache.maven.plugins</groupId>
                <artifactId>maven-compiler-plugin</artifactId>
                <version>2.3.2</version>
                <configuration>
                    <source>1.5</source>
                    <target>1.5</target>
                </configuration>
            </plugin>
            <plugin>
<<<<<<< HEAD
                <groupId>org.apache.maven.plugins</groupId>
                <artifactId>maven-javadoc-plugin</artifactId>
                <version>2.10.1</version>
            </plugin>
            <plugin>
                <inherited>true</inherited>
                <groupId>org.apache.maven.plugins</groupId>
                <artifactId>maven-source-plugin</artifactId>
                <version>2.1.2</version>
=======
                <artifactId>maven-shade-plugin</artifactId>
                <version>2.4.1</version>
>>>>>>> affed229
                <executions>
                    <execution>
                        <goals>
                            <goal>shade</goal>
                        </goals>
                    </execution>
                </executions>
                <configuration>
                    <createSourcesJar>true</createSourcesJar>
                    <relocations>
                        <relocation>
                            <pattern>org.aspectj</pattern>
                            <shadedPattern>org.mp4parser.aspectj</shadedPattern>
                        </relocation>
                    </relocations>
                </configuration>
            </plugin>
        </plugins>
    </build>

    <dependencies>
        <dependency>
            <groupId>org.aspectj</groupId>
            <artifactId>aspectjrt</artifactId>
            <version>1.8.6</version>
        </dependency>
        <dependency>
            <groupId>com.google.android</groupId>
            <artifactId>android</artifactId>
            <version>1.6_r2</version>
            <scope>provided</scope>
        </dependency>
        <dependency>
            <groupId>junit</groupId>
            <artifactId>junit</artifactId>
            <version>4.10</version>
            <scope>provided</scope>
        </dependency>
        <dependency>
            <groupId>commons-io</groupId>
            <artifactId>commons-io</artifactId>
            <version>2.4</version>
            <scope>test</scope>
        </dependency>
        <dependency>
            <groupId>commons-codec</groupId>
            <artifactId>commons-codec</artifactId>
            <version>1.8</version>
            <scope>test</scope>
        </dependency>
    </dependencies>

    <profiles>
        <profile>
            <id>release-sign-artifacts</id>
            <activation>
                <property>
                    <name>performRelease</name>
                    <value>true</value>
                </property>
            </activation>
            <build>
                <plugins>
                    <plugin>
                        <groupId>org.apache.maven.plugins</groupId>
                        <artifactId>maven-source-plugin</artifactId>
                        <version>2.1.2</version>
                        <executions>
                            <execution>
                                <id>attach-sources</id>
                                <goals>
                                    <goal>jar-no-fork</goal>
                                </goals>
                            </execution>
                        </executions>
                    </plugin>
                    <plugin>
                        <groupId>org.apache.maven.plugins</groupId>
                        <artifactId>maven-gpg-plugin</artifactId>
                        <executions>
                            <execution>
                                <id>sign-artifacts</id>
                                <phase>verify</phase>
                                <goals>
                                    <goal>sign</goal>
                                </goals>
                            </execution>
                        </executions>
                    </plugin>

                </plugins>
            </build>
        </profile>
    </profiles>

    <ciManagement>
        <system>jenkins</system>
        <url>https://sannies.ci.cloudbees.com/job/IsoParser/</url>
    </ciManagement>

    <mailingLists>
        <mailingList>
            <name>mp4parser-discussion</name>
            <post>https://groups.google.com/forum/?fromgroups#!forum/mp4parser-discussion</post>
        </mailingList>
    </mailingLists>

    <issueManagement>
        <system>github</system>
        <url>https://github.com/sannies/mp4parser/issues</url>
    </issueManagement>

    <developers>
        <developer>
            <id>sannies</id>
            <email>Sebastian.Annies@googlemail.com</email>
        </developer>
    </developers>

    <distributionManagement>
        <snapshotRepository>
            <id>release</id>
            <name>Sonatype Nexus Snapshots</name>
            <url>http://repository.castlabs.com/content/repositories/snapshots/</url>
        </snapshotRepository>
        <repository>
            <id>sonatype-nexus-staging</id>
            <name>Nexus Release Repository</name>
            <url>http://oss.sonatype.org/service/local/staging/deploy/maven2/</url>
        </repository>
    </distributionManagement>

    <scm>
        <url>https://github.com/sannies/mp4parser</url>
      <tag> mp4parser-project-1.9.5</tag>
  </scm>

    <licenses>
        <license>
            <name>Apache Software License - Version 2.0</name>
            <url>http://www.apache.org/licenses/LICENSE-2.0.txt</url>
            <distribution>repo</distribution>
            <comments>A business-friendly OSS license</comments>
        </license>
    </licenses>
</project><|MERGE_RESOLUTION|>--- conflicted
+++ resolved
@@ -6,13 +6,8 @@
     <name>ISO Parser</name>
     <description>A generic parser and writer for all ISO 14496 based files (MP4, Quicktime, DCF, PDCF, ...)
     </description>
-<<<<<<< HEAD
     <url>https://github.com/sannies/mp4parser</url>
     <version>1.9.19-SNAPSHOT</version>
-=======
-    <url>http://code.google.com/p/mp4parser/</url>
-    <version>1.1.12-SNAPSHOT</version>
->>>>>>> affed229
 
     <properties>
         <project.build.sourceEncoding>UTF-8</project.build.sourceEncoding>
@@ -69,7 +64,6 @@
                 </configuration>
             </plugin>
             <plugin>
-<<<<<<< HEAD
                 <groupId>org.apache.maven.plugins</groupId>
                 <artifactId>maven-javadoc-plugin</artifactId>
                 <version>2.10.1</version>
@@ -79,10 +73,10 @@
                 <groupId>org.apache.maven.plugins</groupId>
                 <artifactId>maven-source-plugin</artifactId>
                 <version>2.1.2</version>
-=======
+            </plugin>
+            <plugin>
                 <artifactId>maven-shade-plugin</artifactId>
                 <version>2.4.1</version>
->>>>>>> affed229
                 <executions>
                     <execution>
                         <goals>
